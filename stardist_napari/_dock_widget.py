--- conflicted
+++ resolved
@@ -127,7 +127,6 @@
     return [np.array(vertices), np.array(faces), np.array(values)]
 
 
-<<<<<<< HEAD
 def corner_pixels_multiscale(layer):
     # layer.corner_pixels are with respect to the currently used resolution level (layer.data_level)
     # -> convert to reference highest resolution level (layer.data[0]), which is used by stardist
@@ -137,14 +136,14 @@
     for i in range(len(shape_max)):
         scaled_corner[:, i] = np.clip(scaled_corner[:, i], 0, shape_max[i])
     return scaled_corner
-=======
+
+
 def create_class_labels(labels: np.ndarray, class_ids: Sequence[int], n_classes: int):
     labels_cls = np.zeros_like(labels)
     for c in range(n_classes + 1):
         idx = (1 + np.where(class_ids == c)[0]).tolist()
         labels_cls[np.isin(labels, idx)] = c
     return labels_cls
->>>>>>> 81a29161
 
 
 # -------------------------------------------------------------------------
@@ -731,7 +730,6 @@
                             name="StarDist class probabilities",
                             scale=[1] + _scale,
                             translate=[0] + _translate,
-                            **lkwargs,
                         ),
                         "image",
                     )
@@ -742,7 +740,6 @@
         if output_type in (Output.Labels.value, Output.Both.value):
 
             if model._is_multiclass():
-
                 # TODO: class labels could be treated like instance labels, i.e. can be shown as label images or polygons / polyhedra,
                 #       or the class labels could be merged with the instance labels, e.g. using a different class-associated color per polygon
 
@@ -754,7 +751,7 @@
                             visible=False,
                             scale=scale_out,
                             opacity=0.5,
-                            **lkwargs,
+                            translate=origin_out,
                         ),
                         "labels",
                     )
