--- conflicted
+++ resolved
@@ -334,20 +334,8 @@
         progress_bar: mw.ProgressBar,
     ) -> List[napari.types.LayerDataTuple]:
 
-<<<<<<< HEAD
         model = get_model(*model_selected)     
         
-=======
-        model = get_model(
-            model_type,
-            {StarDist2D: model2d, StarDist3D: model3d, CUSTOM_MODEL: model_folder}[
-                model_type
-            ],
-        )
-        if model._is_multiclass():
-            warn("multi-class mode not supported yet, ignoring classification output")
-
->>>>>>> 0943c25d
         lkwargs = {}
         x = get_data(image)
         axes = axes_check_and_normalize(axes, length=x.ndim)
@@ -453,16 +441,6 @@
 
         if "T" in axes:
             x_reorder = np.moveaxis(x, t, 0)
-<<<<<<< HEAD
-            axes_reorder = axes.replace('T','')
-            axes_out.insert(t, 'T')
-            res = tuple(zip(*tuple(model.predict_instances(_x, axes=axes_reorder,
-                                            prob_thresh=prob_thresh, nms_thresh=nms_thresh,
-                                            n_tiles=n_tiles,
-                                            scale=input_scale,
-                                            sparse=(not cnn_output), return_predict=True)
-                                             for _x in progress(x_reorder))))
-=======
             axes_reorder = axes.replace("T", "")
             axes_out.insert(t, "T")
             res = tuple(
@@ -482,7 +460,6 @@
                     )
                 )
             )
->>>>>>> 0943c25d
 
             labels, polys = tuple(zip(*res[0]))
             cnn_out = tuple(np.stack(c, t) for c in tuple(zip(*res[1])))
@@ -529,15 +506,13 @@
                     ),
                 )
 
-            
+            if cnn_output:
+                pred = (labels, polys), cnn_out
+            else:
+                pred = labels, polys
+
         else:
             # TODO: possible to run this in a way that it can be canceled?
-<<<<<<< HEAD
-            (labels, polys), cnn_out = model.predict_instances(x, axes=axes, prob_thresh=prob_thresh, nms_thresh=nms_thresh,
-                                           n_tiles=n_tiles, show_tile_progress=progress,
-                                           scale=input_scale,
-                                           sparse=(not cnn_output), return_predict=True)
-=======
             pred = model.predict_instances(
                 x,
                 axes=axes,
@@ -549,7 +524,6 @@
                 sparse=(not cnn_output),
                 return_predict=cnn_output,
             )
->>>>>>> 0943c25d
         progress_bar.hide()
 
         # determine scale for output axes
@@ -558,11 +532,7 @@
 
         layers = []
         if cnn_output:
-<<<<<<< HEAD
-=======
             (labels, polys), cnn_out = pred
->>>>>>> 0943c25d
-            prob, dist = cnn_out[:2]
             dist = np.moveaxis(dist, -1, 0)
 
             assert len(model.config.grid) == len(model.config.axes) - 1
@@ -573,9 +543,13 @@
                 for a, s in zip(axes_out, scale_out)
             ]
             # small translation correction if grid > 1 (since napari centers objects)
-<<<<<<< HEAD
             _translate = [0.5*(grid_dict.get(a,1)-1) for a in axes_out]
-
+            
+            # TODO: this doesn't look correct
+            _translate = [
+                0.5 * (grid_dict.get(a, 1) / input_scale_dict.get(a, 1) - s)
+                for a, s in zip(axes_out, scale_out)
+            ]
             
             layers.append((dist, dict(name='StarDist distances',
                                       scale=[1]+_scale, translate=[0]+_translate,
@@ -605,50 +579,7 @@
             layers.append((labels, dict(name='StarDist labels', scale=scale_out, opacity=.5, **lkwargs), 'labels'))
         if output_type in (Output.Polys.value,Output.Both.value):
             n_objects = len(polys['points'])
-=======
-            # TODO: this doesn't look correct
-            _translate = [
-                0.5 * (grid_dict.get(a, 1) / input_scale_dict.get(a, 1) - s)
-                for a, s in zip(axes_out, scale_out)
-            ]
-
-            layers.append(
-                (
-                    dist,
-                    dict(
-                        name="StarDist distances",
-                        scale=[1] + _scale,
-                        translate=[0] + _translate,
-                        **lkwargs,
-                    ),
-                    "image",
-                )
-            )
-            layers.append(
-                (
-                    prob,
-                    dict(
-                        name="StarDist probability",
-                        scale=_scale,
-                        translate=_translate,
-                        **lkwargs,
-                    ),
-                    "image",
-                )
-            )
-        else:
-            labels, polys = pred
-
-        if output_type in (Output.Labels.value, Output.Both.value):
-            layers.append(
-                (
-                    labels,
-                    dict(name="StarDist labels", scale=scale_out, opacity=0.5, **lkwargs),
-                    "labels",
-                )
-            )
-        if output_type in (Output.Polys.value, Output.Both.value):
->>>>>>> 0943c25d
+        
             if isinstance(model, StarDist3D):
                 if "T" in axes:
                     raise NotImplementedError("Polyhedra output for 3D timelapse")
