--- conflicted
+++ resolved
@@ -209,15 +209,8 @@
         progress_bar: mw.ProgressBar,
     ) -> List[napari.types.LayerDataTuple]:
 
-<<<<<<< HEAD
         model = get_model(*model_selected)     
         
-=======
-        model = get_model(*model_selected)
-        if model._is_multiclass():
-            warn("multi-class mode not supported yet, ignoring classification output")
-
->>>>>>> 9d3457c6
         lkwargs = {}
         x = get_data(image)
         axes = axes_check_and_normalize(axes, length=x.ndim)
