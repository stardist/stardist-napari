import sys
import numpy as np
import napari

from stardist.models import Config3D, StarDist3D
from stardist.data import  test_image_nuclei_2d, test_image_nuclei_3d
from csbdeep.utils import normalize
import napari


<<<<<<< HEAD
def show_surface():
    
    model = _model3d()
    img, mask = test_image_nuclei_3d(return_mask=True)
    x = normalize(img, 1, 99.8)
    labels, polys = model.predict_instances(x)
=======
# def show_surface():
#     model = StarDist3D.from_pretrained('3D_demo')
#     img, mask = test_image_nuclei_3d(return_mask=True)
#     x = normalize(img, 1, 99.8)
#     labels, polys = model.predict_instances(x)

#     def surface_from_polys(polys):
#         from stardist.geometry import dist_to_coord3D
#         faces = polys["rays_faces"]
#         coord = dist_to_coord3D(polys["dist"], polys["points"], polys["rays_vertices"])
#         faces = np.concatenate([faces+coord.shape[1]*i for i in np.arange(len(coord))])
#         vertices = np.concatenate(coord, axis = 0)
#         values = np.concatenate([np.random.rand()*np.ones(len(c)) for c in coord])
#         return (vertices,faces,values)
>>>>>>> 7357c910

#     surface = surface_from_polys(polys)

#     # add the surface
#     viewer = napari.view_image(img)
#     viewer.add_surface(surface)

    return viewer


def show_napari_2d():
    x = test_image_nuclei_2d()
    viewer =  napari.Viewer()
    viewer.add_image(x)
    viewer.window.add_plugin_dock_widget('StarDist')

    return viewer
        

def show_napari_3d():
    x = test_image_nuclei_3d()
    viewer =  napari.Viewer()
    viewer.add_image(x)
    viewer.window.add_plugin_dock_widget('StarDist')

<<<<<<< HEAD
    with napari.gui_qt():
        viewer =  napari.Viewer()

        viewer.add_image(x, scale=(2,1,1))

        viewer.window.add_plugin_dock_widget('StarDist')
        
    return viewer

        
if __name__ == '__main__':

    viewer = show_napari_3d()
=======
if __name__ == '__main__':

    show_napari_2d()
    if 'run' in sys.argv:
        napari.run()
>>>>>>> 7357c910
<|MERGE_RESOLUTION|>--- conflicted
+++ resolved
@@ -6,37 +6,17 @@
 from stardist.data import  test_image_nuclei_2d, test_image_nuclei_3d
 from csbdeep.utils import normalize
 import napari
+from stardist_napari._dock_widget import surface_from_polys
 
-
-<<<<<<< HEAD
 def show_surface():
-    
     model = _model3d()
     img, mask = test_image_nuclei_3d(return_mask=True)
     x = normalize(img, 1, 99.8)
     labels, polys = model.predict_instances(x)
-=======
-# def show_surface():
-#     model = StarDist3D.from_pretrained('3D_demo')
-#     img, mask = test_image_nuclei_3d(return_mask=True)
-#     x = normalize(img, 1, 99.8)
-#     labels, polys = model.predict_instances(x)
-
-#     def surface_from_polys(polys):
-#         from stardist.geometry import dist_to_coord3D
-#         faces = polys["rays_faces"]
-#         coord = dist_to_coord3D(polys["dist"], polys["points"], polys["rays_vertices"])
-#         faces = np.concatenate([faces+coord.shape[1]*i for i in np.arange(len(coord))])
-#         vertices = np.concatenate(coord, axis = 0)
-#         values = np.concatenate([np.random.rand()*np.ones(len(c)) for c in coord])
-#         return (vertices,faces,values)
->>>>>>> 7357c910
-
-#     surface = surface_from_polys(polys)
-
-#     # add the surface
-#     viewer = napari.view_image(img)
-#     viewer.add_surface(surface)
+    surface = surface_from_polys(polys)
+    # add the surface
+    viewer = napari.view_image(img)
+    viewer.add_surface(surface)
 
     return viewer
 
@@ -56,7 +36,6 @@
     viewer.add_image(x)
     viewer.window.add_plugin_dock_widget('StarDist')
 
-<<<<<<< HEAD
     with napari.gui_qt():
         viewer =  napari.Viewer()
 
@@ -69,11 +48,6 @@
         
 if __name__ == '__main__':
 
-    viewer = show_napari_3d()
-=======
-if __name__ == '__main__':
-
-    show_napari_2d()
+    viewer = show_napari_2d()
     if 'run' in sys.argv:
-        napari.run()
->>>>>>> 7357c910
+        napari.run()