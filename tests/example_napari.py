--- conflicted
+++ resolved
@@ -43,23 +43,19 @@
 
         viewer.window.add_plugin_dock_widget('StarDist')
 
-<<<<<<< HEAD
-
 def show_napari_2d_time():
     import napari
     from scipy.ndimage import rotate
-    x = np.stack([rotate(test_image_nuclei_2d(), deg, reshape=False) for deg in np.linspace(0,50,11)])
+    x = np.stack([rotate(test_image_nuclei_2d(), deg, reshape=False, mode='reflect') for deg in np.linspace(0,50,5)], axis=0)
 
     with napari.gui_qt():
         viewer =  napari.Viewer()
 
-        viewer.add_image(x)
+        viewer.add_image(x, scale=(1,1,1))
 
         viewer.window.add_plugin_dock_widget('StarDist')
-=======
     return viewer
         
->>>>>>> 4c0d317a
 
 def show_napari_3d():
     x = test_image_nuclei_3d()
@@ -76,8 +72,4 @@
         
 if __name__ == '__main__':
 
-<<<<<<< HEAD
-    show_napari_2d_time()
-=======
-    viewer = show_napari_3d()
->>>>>>> 4c0d317a
+    viewer = show_napari_2d_time()