--- conflicted
+++ resolved
@@ -52,14 +52,8 @@
 
     install_requires=[
         'stardist>=0.7.0',
-<<<<<<< HEAD
-        # 'tensorflow',
-        'napari>=0.4.8',
-        'magicgui>=0.2.9'
-=======
         'tensorflow',
         'napari>=0.4.9',
         'magicgui>=0.3.0'
->>>>>>> 448e85f5
     ],
 )